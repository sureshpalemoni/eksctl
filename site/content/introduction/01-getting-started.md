---
title: "Getting started"
weight: 10
url: introduction/getting-started
---

## Getting started

_Need help? Join [Weave Community Slack][slackjoin]._
[slackjoin]: https://slack.weave.works/

To list the details about a cluster or all of the clusters, use:

```

eksctl get cluster [--name=<name>][--region=<region>]

```

To create the same kind of basic cluster, but with a different name, run:

```

eksctl create cluster --name=cluster-1 --nodes=4

```

<<<<<<< HEAD
EKS supports versions `1.12`, `1.13` (default) and `1.14`.
=======
EKS supports versions `1.10`, `1.11`, `1.12`, `1.13` and `1.14` (default).
>>>>>>> 92661d01
With `eksctl` you can deploy either version by passing `--version`.

```

eksctl create cluster --version=1.13

```

To write cluster credentials to a file other than default, run:

```

eksctl create cluster --name=cluster-2 --nodes=4 --kubeconfig=./kubeconfig.cluster-2.yaml

```

To prevent storing cluster credentials locally, run:

```

eksctl create cluster --name=cluster-3 --nodes=4 --write-kubeconfig=false

```

To let `eksctl` manage cluster credentials under `~/.kube/eksctl/clusters` directory, run:

```

eksctl create cluster --name=cluster-3 --nodes=4 --auto-kubeconfig

```

To obtain cluster credentials at any point in time, run:

```

eksctl utils write-kubeconfig --name=<name> [--kubeconfig=<path>][--set-kubeconfig-context=<bool>]

```

To use a 3-5 node Auto Scaling Group, run:

```

eksctl create cluster --name=cluster-5 --nodes-min=3 --nodes-max=5

```

> NOTE: You will still need to install and configure Auto Scaling. See the "Enable Auto Scaling" section below. Also
 note that depending on your workloads you might need to use a separate nodegroup for each AZ. See [Zone-aware Auto
 Scaling](#zone-aware-Auto Scaling) below for more info.

To use 30 `c4.xlarge` nodes and prevent updating current context in `~/.kube/config`, run:

```

eksctl create cluster --name=cluster-6 --nodes=30 --node-type=c4.xlarge --set-kubeconfig-context=false

```

In order to allow SSH access to nodes, `eksctl` imports `~/.ssh/id_rsa.pub` by default, to use a different SSH public key, e.g. `my_eks_node_id.pub`, run:

```

eksctl create cluster --ssh-access --ssh-public-key=my_eks_node_id.pub

```

To use a pre-existing EC2 key pair in `us-east-1` region, you can specify key pair name (which must not resolve to a local file path), e.g. to use `my_kubernetes_key` run:

```

eksctl create cluster --ssh-access --ssh-public-key=my_kubernetes_key --region=us-east-1

```

To add custom tags for all resources, use `--tags`.

> NOTE: Until [#25](https://github.com/weaveworks/eksctl/issues/25) is resolved, tags cannot be applied to EKS cluster itself, but most of other resources (e.g. EC2 nodes).

```

eksctl create cluster --tags environment=staging --region=us-east-1

```

To configure node root volume, use the `--node-volume-size` (and optionally `--node-volume-type`), e.g.:

```

eksctl create cluster --node-volume-size=50 --node-volume-type=io1

```

> NOTE: In `us-east-1` you are likely to get `UnsupportedAvailabilityZoneException`. If you do, copy the suggested zones and pass `--zones` flag, e.g. `eksctl create cluster --region=us-east-1 --zones=us-east-1a,us-east-1b,us-east-1d`. This may occur in other regions, but less likely. You shouldn't need to use `--zone` flag otherwise.

You can also create a cluster passing all configuration information in a file
using `--config-file`:

```

eksctl create cluster --config-file=<path>

```

To create a cluster using a configuration file and skip creating
nodegroups until later:

```

eksctl create cluster --config-file=<path> --without-nodegroup

```

To delete a cluster, run:

```

eksctl delete cluster --name=<name> [--region=<region>]

```

> NOTE: Cluster info will be cleaned up in kubernetes config file. Please run `kubectl config get-contexts` to select right context.

### Contributions

Code contributions are very welcome. If you are interested in helping make `eksctl` great then see our [contributing guide](https://github.com/weaveworks/eksctl/blob/master/CONTRIBUTING.md).<|MERGE_RESOLUTION|>--- conflicted
+++ resolved
@@ -25,11 +25,7 @@
 
 ```
 
-<<<<<<< HEAD
-EKS supports versions `1.12`, `1.13` (default) and `1.14`.
-=======
-EKS supports versions `1.10`, `1.11`, `1.12`, `1.13` and `1.14` (default).
->>>>>>> 92661d01
+EKS supports versions `1.12`, `1.13` and `1.14` (default).
 With `eksctl` you can deploy either version by passing `--version`.
 
 ```
